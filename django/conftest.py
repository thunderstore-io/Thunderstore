from copy import copy

import pytest
from django.contrib.auth.models import AnonymousUser
from django.contrib.sites.models import Site
from rest_framework.authtoken.models import Token
from rest_framework.test import APIClient

from thunderstore.account.forms import CreateServiceAccountForm, CreateTokenForm
from thunderstore.account.models import ServiceAccount
from thunderstore.community.models import (
    Community,
    CommunitySite,
    PackageCategory,
    PackageListing,
)
from thunderstore.core.factories import UserFactory
from thunderstore.core.utils import ChoiceEnum
from thunderstore.repository.factories import (
    PackageFactory,
    PackageVersionFactory,
    UploaderIdentityFactory,
    UploaderIdentityMemberFactory,
)
from thunderstore.repository.models import (
    Comment,
    Package,
    UploaderIdentity,
    UploaderIdentityMember,
    UploaderIdentityMemberRole,
    Webhook,
)
from thunderstore.webhooks.models import WebhookType


@pytest.fixture()
def user(django_user_model):
    return django_user_model.objects.create_user(
        username="Test",
        email="test@example.org",
        password="hunter2",
    )


@pytest.fixture()
def uploader_identity():
    return UploaderIdentity.objects.create(name="Test_Identity")


@pytest.fixture()
def uploader_identity_member(uploader_identity):
    return UploaderIdentityMember.objects.create(
        identity=uploader_identity,
        user=UserFactory(),
        role=UploaderIdentityMemberRole.member,
    )


@pytest.fixture()
def package(uploader_identity):
    return Package.objects.create(
        owner=uploader_identity,
        name="Test_Package",
    )


@pytest.fixture()
def package_version(package):
    return PackageVersionFactory.create(
        package=package,
        name=package.name,
        version_number="1.0.0",
        website_url="https://example.org",
        description="Example mod",
        readme="# This is an example mod",
    )


@pytest.fixture()
def manifest_v1_data():
    return {
        "name": "name",
        "version_number": "1.0.0",
        "website_url": "",
        "description": "",
        "dependencies": [],
    }


@pytest.fixture(scope="function")
def active_package():
    package = PackageFactory.create(
        is_active=True,
        is_deprecated=False,
    )
    PackageVersionFactory.create(
        name=package.name,
        package=package,
        is_active=True,
    )
    return package


@pytest.fixture(scope="function")
def active_package_listing(community, active_package):
    return PackageListing.objects.create(
        community=community,
        package=active_package,
    )


@pytest.fixture(scope="function")
def active_version(active_package):
    return active_package.versions.first()


@pytest.fixture()
def release_webhook(community_site):
    return Webhook.objects.create(
        name="test",
        webhook_url="https://example.com/",
        webhook_type=WebhookType.mod_release,
        is_active=True,
        community_site=community_site,
    )


@pytest.fixture()
def community():
    return Community.objects.create(name="Test", identifier="test")


@pytest.fixture()
def package_category(community):
    return PackageCategory.objects.create(
        name="Test",
        slug="test",
        community=community,
    )


@pytest.fixture()
def site():
    return Site.objects.create(domain="testsite.test", name="Testsite")


@pytest.fixture()
def community_site(community, site):
    return CommunitySite.objects.create(site=site, community=community)


@pytest.fixture()
def celery_app():
    from celery import Celery, _state

    app = Celery("thunderstore", set_as_current=False)
    app.config_from_object("django.conf:settings", namespace="CELERY")
    app.autodiscover_tasks(force=True)
    on_app_finalizers = copy(_state._on_app_finalizers)
    yield app
    _state._deregister_app(app)
    # Registering a new task creates a hook that adds it to all future app
    # instances, meaning that we need to restore the hooks to pre-test
    # state as to not spill over tasks to other tests
    _state._on_app_finalizers = on_app_finalizers


@pytest.fixture(autouse=True)
def _use_static_files_storage(settings):
    settings.STATICFILES_STORAGE = (
        "django.contrib.staticfiles.storage.StaticFilesStorage"
    )


@pytest.fixture()
def service_account(user, uploader_identity) -> ServiceAccount:
    UploaderIdentityMember.objects.create(
        user=user,
        identity=uploader_identity,
        role=UploaderIdentityMemberRole.owner,
    )
    form = CreateServiceAccountForm(
        user,
        data={"identity": uploader_identity, "nickname": "Nickname"},
    )
    assert form.is_valid()
    return form.save()


@pytest.fixture()
def service_account_token(service_account) -> Token:
    member = service_account.owner.members.first()
    assert member.role == UploaderIdentityMemberRole.owner
    form = CreateTokenForm(
        member.user,
        data={"service_account": service_account},
    )
    assert form.is_valid()
    return form.save()


@pytest.fixture()
def api_client(community_site) -> APIClient:
    return APIClient(HTTP_HOST=community_site.site.domain)


def create_test_service_account_user():
    identity_owner = UserFactory()
    identity = UploaderIdentityFactory()
    UploaderIdentityMemberFactory(user=identity_owner, identity=identity, role="owner")
    form = CreateServiceAccountForm(
        user=identity_owner,
        data={"identity": identity, "nickname": "Nickname"},
    )
    assert form.is_valid()
    return form.save().user


class TestUserTypes(ChoiceEnum):
    no_user = "none"
    unauthenticated = "unauthenticated"
    regular_user = "regular_user"
    deactivated_user = "deactivated_user"
    service_account = "service_account"
    superuser = "superuser"

    @classmethod
    def real_users(cls):
        """ Returns only actual database-level user objects """
        return (
            cls.regular_user,
            cls.service_account,
            cls.superuser,
        )

    @classmethod
    def fake_users(cls):
        return (cls.no_user, cls.unauthenticated)

    @staticmethod
    def get_user_by_type(usertype: str):
        if usertype == TestUserTypes.no_user:
            return None
        if usertype == TestUserTypes.unauthenticated:
            return AnonymousUser()
        if usertype == TestUserTypes.regular_user:
            return UserFactory.create()
        if usertype == TestUserTypes.deactivated_user:
            return UserFactory.create(is_active=False)
        if usertype == TestUserTypes.service_account:
            return create_test_service_account_user()
        if usertype == TestUserTypes.superuser:
<<<<<<< HEAD
            return UserFactory(is_staff=True, is_superuser=True)
        raise AttributeError(f"Invalid useretype: {usertype}")


@pytest.fixture()
def comment(user, active_package_listing):
    return Comment.objects.create(
        author=user,
        thread=active_package_listing,
        content="Test content",
    )
=======
            return UserFactory.create(is_staff=True, is_superuser=True)
        raise AttributeError(f"Invalid useretype: {usertype}")
>>>>>>> e6803455
<|MERGE_RESOLUTION|>--- conflicted
+++ resolved
@@ -250,8 +250,7 @@
         if usertype == TestUserTypes.service_account:
             return create_test_service_account_user()
         if usertype == TestUserTypes.superuser:
-<<<<<<< HEAD
-            return UserFactory(is_staff=True, is_superuser=True)
+            return UserFactory.create(is_staff=True, is_superuser=True)
         raise AttributeError(f"Invalid useretype: {usertype}")
 
 
@@ -261,8 +260,4 @@
         author=user,
         thread=active_package_listing,
         content="Test content",
-    )
-=======
-            return UserFactory.create(is_staff=True, is_superuser=True)
-        raise AttributeError(f"Invalid useretype: {usertype}")
->>>>>>> e6803455
+    )