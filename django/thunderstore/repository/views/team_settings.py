from typing import Optional

from django.contrib import messages
from django.core.exceptions import SuspiciousOperation, ValidationError
from django.db import transaction
from django.shortcuts import redirect, render
from django.views.generic import (
    CreateView,
    DetailView,
    FormView,
    TemplateView,
    UpdateView,
)

from thunderstore.account.forms import (
    CreateServiceAccountForm,
    DeleteServiceAccountForm,
)
from thunderstore.api.cyberstorm.services.team import update_team
from thunderstore.core.mixins import RequireAuthenticationMixin
from thunderstore.core.utils import capture_exception
from thunderstore.frontend.views import SettingsViewMixin
from thunderstore.repository.forms import (
    AddTeamMemberForm,
    CreateTeamForm,
    DisbandTeamForm,
    DonationLinkTeamForm,
    EditTeamMemberForm,
    RemoveTeamMemberForm,
)
from thunderstore.repository.models import Team, TeamMember, reverse


class SettingsTeamListView(SettingsViewMixin, RequireAuthenticationMixin, TemplateView):
    template_name = "settings/team_list.html"

    def get_context_data(self, **kwargs):
        context = super().get_context_data(**kwargs)
        context["page_title"] = "Teams"
        context["team_memberships"] = TeamMember.objects.filter(
            user=self.request.user,
            team__is_active=True,
        ).select_related("team")
        return context


class TeamDetailView(SettingsViewMixin, DetailView):
    model = Team
    queryset = Team.objects.filter(is_active=True)
    slug_field = "name"
    slug_url_kwarg = "name"
    context_object_name = "team"
    object: Optional[Team]
    membership: Optional[TeamMember]

    def dispatch(self, *args, **kwargs):
        if not self.request.user.is_authenticated:
            return redirect("index")
        self.object = self.get_object()
        if not self.object.can_user_access(self.request.user):
            return redirect("settings.teams")
        self.membership = self.object.get_membership_for_user(self.request.user)
        return super().dispatch(*args, **kwargs)

    def get_context_data(self, **kwargs):
        context = super().get_context_data(**kwargs)
        context["can_manage_members"] = self.get_object().can_user_manage_members(
            self.request.user
        )
        return context


class UserFormKwargs(FormView):
    def get_form_kwargs(self):
        kwargs = super().get_form_kwargs()
        kwargs["user"] = self.request.user
        return kwargs


class SettingsTeamDetailView(TeamDetailView, UserFormKwargs, FormView):
    template_name = "settings/team_detail.html"

    def get_form_class(self):
        if self.request.POST:
            if "demote" in self.request.POST or "promote" in self.request.POST:
                return EditTeamMemberForm
            if "kick" in self.request.POST:
                return RemoveTeamMemberForm
            raise SuspiciousOperation("Invalid POST request action")

    def get_form_kwargs(self):
        kwargs = super().get_form_kwargs()
        if "demote" in self.request.POST or "promote" in self.request.POST:
            instance = TeamMember.objects.filter(
                pk=self.request.POST.get("membership"),
                team__is_active=True,
            ).first()
            if "membership" not in self.request.POST:
                raise SuspiciousOperation("Invalid action; membership not found")
            kwargs["instance"] = instance
        return kwargs

    def get_form(self, *args, **kwargs):
        if self.request.POST:
            return super().get_form(*args, **kwargs)
        return None

    def get_context_data(self, **kwargs):
        context = super().get_context_data(**kwargs)
        context["page_title"] = f"Team {self.get_object().name} Members"
        return context

    def form_invalid(self, form):
        error_message = "There was a problem performing the requested action"
        messages.error(self.request, error_message)
        capture_exception(ValidationError(form.errors))
        return super().form_invalid(form)

    def form_valid(self, form):
        form.save()
<<<<<<< HEAD
        if form.errors:  # Check for post-validation errors raised in form.save()
=======
        if form.errors:  # Check if there are any errors in the form post-validation
>>>>>>> a9de63c8
            return self.form_invalid(form)
        messages.success(self.request, "Action performed successfully")
        return redirect(self.object.settings_url)


class SettingsTeamAddMemberView(TeamDetailView, UserFormKwargs, FormView):
    template_name = "settings/team_add_member.html"
    form_class = AddTeamMemberForm

    def get_context_data(self, **kwargs):
        context = super().get_context_data(**kwargs)
        context["page_title"] = f"Add member to Team {self.object.name}"
        return context

    def form_valid(self, form):
        form.save()
        messages.success(self.request, "Member added successfully")
        return redirect(self.object.settings_url)


class SettingsTeamCreateView(
    SettingsViewMixin, RequireAuthenticationMixin, UserFormKwargs, CreateView
):
    model = Team
    form_class = CreateTeamForm
    template_name = "settings/team_create.html"

    def get_context_data(self, **kwargs):
        context = super().get_context_data(**kwargs)
        context["page_title"] = "Create Team"
        return context

    @transaction.atomic
    def form_valid(self, form):
        instance = form.save()
        return redirect(instance.settings_url)


class SettingsTeamDisbandView(TeamDetailView, UserFormKwargs, FormView):
    model = Team
    form_class = DisbandTeamForm
    template_name = "settings/team_disband.html"

    def get_context_data(self, **kwargs):
        context = super().get_context_data(**kwargs)
        context["page_title"] = "Disband Team"
        context["can_disband"] = not self.object.owned_packages.exists()
        return context

    def get_form_kwargs(self):
        kwargs = super().get_form_kwargs()
        kwargs.update(dict(instance=self.object))
        return kwargs

    @transaction.atomic
    def form_valid(self, form):
        form.save()
        return redirect(reverse("settings.teams"))


class SettingsTeamLeaveView(TeamDetailView, UserFormKwargs, FormView):
    model = Team
    form_class = RemoveTeamMemberForm
    template_name = "settings/team_leave.html"

    def get_context_data(self, **kwargs):
        context = super().get_context_data(**kwargs)
        context["page_title"] = "Leave Team"
        context["membership"] = self.membership
        context["can_leave"] = not self.object.is_last_owner(self.membership.user)
        return context

    def form_invalid(self, form):
        messages.error(
            self.request, "There was a problem performing the requested action"
        )
        capture_exception(ValidationError(form.errors))
        return super().form_invalid(form)

    @transaction.atomic
    def form_valid(self, form):
        form.save()
        if form.errors:
            return self.form_invalid(form)
        return redirect(reverse("settings.teams"))


class SettingsTeamServiceAccountView(TeamDetailView, UserFormKwargs, FormView):
    template_name = "settings/team_service_account.html"

    def get_form_class(self):
        if self.request.POST:
            if "remove" in self.request.POST:
                return DeleteServiceAccountForm
            raise SuspiciousOperation("Invalid POST request action")

    def get_form_kwargs(self):
        kwargs = super().get_form_kwargs()
        if "remove" in self.request.POST and "service_account" not in self.request.POST:
            raise SuspiciousOperation("Invalid action; service_account not found")
        return kwargs

    def get_form(self, *args, **kwargs):
        if self.request.POST:
            return super().get_form(*args, **kwargs)
        return None

    def get_context_data(self, **kwargs):
        context = super().get_context_data(**kwargs)
        context["page_title"] = f"Team {self.get_object().name} service accounts"
        team = self.get_object()
        context["can_create"] = team.can_user_create_service_accounts(self.request.user)
        context["can_delete"] = team.can_user_delete_service_accounts(self.request.user)
        return context

    def form_invalid(self, form):
        messages.error(
            self.request, "There was a problem performing the requested action"
        )
        capture_exception(ValidationError(form.errors))
        return super().form_invalid(form)

    def form_valid(self, form):
        try:
            form.save()
        except ValidationError:
            return self.form_invalid(form)
        messages.success(self.request, "Action performed successfully")
        return redirect(self.object.service_accounts_url)


class SettingsTeamAddServiceAccountView(TeamDetailView, UserFormKwargs, FormView):
    template_name = "settings/team_add_service_account.html"
    form_class = CreateServiceAccountForm

    def get_context_data(self, **kwargs):
        context = super().get_context_data(**kwargs)
        context["page_title"] = f"Add service account for Team {self.object.name}"
        return context

    def form_valid(self, form):
        try:
            form.save()
        except ValidationError:
            return self.form_invalid(form)

        messages.success(self.request, "Service account added successfully")
        context = super().get_context_data()
        context["api_token"] = form.api_token
        context["nickname"] = form.cleaned_data["nickname"]

        return render(self.request, self.template_name, context)


class SettingsTeamDonationLinkView(TeamDetailView, UserFormKwargs, UpdateView):
    template_name = "settings/team_donation_link.html"
    form_class = DonationLinkTeamForm

    def get_context_data(self, **kwargs):
        context = super().get_context_data(**kwargs)
        context["page_title"] = f"Team {self.object.name} Donation Link"
        context["can_edit"] = self.object.can_user_edit_info(self.request.user)
        return context

    def get_success_url(self):
        return self.object.donation_link_url

    def form_valid(self, form: DonationLinkTeamForm):
        try:
            self.object = form.save()
        except ValidationError:
            return super().form_invalid(form)

        messages.success(self.request, "Donation link saved")
        return super().form_valid(form)<|MERGE_RESOLUTION|>--- conflicted
+++ resolved
@@ -118,11 +118,7 @@
 
     def form_valid(self, form):
         form.save()
-<<<<<<< HEAD
-        if form.errors:  # Check for post-validation errors raised in form.save()
-=======
         if form.errors:  # Check if there are any errors in the form post-validation
->>>>>>> a9de63c8
             return self.form_invalid(form)
         messages.success(self.request, "Action performed successfully")
         return redirect(self.object.settings_url)
