--- conflicted
+++ resolved
@@ -27,11 +27,8 @@
     TeamMemberAddAPIView,
     TeamMemberListAPIView,
     TeamServiceAccountListAPIView,
-<<<<<<< HEAD
     UpdateTeamAPIView,
-=======
     UpdateTeamMemberAPIView,
->>>>>>> 00263bf9
 )
 from .user import DeleteUserAPIView, DisconnectUserLinkedAccountAPIView
 
@@ -63,10 +60,7 @@
     "UpdatePackageListingCategoriesAPIView",
     "RejectPackageListingAPIView",
     "ApprovePackageListingAPIView",
-<<<<<<< HEAD
     "UpdateTeamAPIView",
     "UnlistPackageListingAPIView",
-=======
     "UpdateTeamMemberAPIView",
->>>>>>> 00263bf9
 ]