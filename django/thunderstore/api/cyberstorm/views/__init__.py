--- conflicted
+++ resolved
@@ -61,11 +61,8 @@
     "UpdatePackageListingCategoriesAPIView",
     "RejectPackageListingAPIView",
     "ApprovePackageListingAPIView",
-<<<<<<< HEAD
     "UpdateTeamAPIView",
     "UnlistPackageListingAPIView",
     "UpdateTeamMemberAPIView",
-=======
     "RemoveTeamMemberAPIView",
->>>>>>> a9de63c8
 ]