from django.db.models import Q, QuerySet
from rest_framework import status
from rest_framework.exceptions import PermissionDenied, ValidationError
from rest_framework.generics import ListAPIView, RetrieveAPIView, get_object_or_404
from rest_framework.permissions import IsAuthenticated
from rest_framework.request import Request
from rest_framework.response import Response
from rest_framework.views import APIView

from thunderstore.account.models.service_account import ServiceAccount
from thunderstore.api.cyberstorm.serializers import (
    CyberstormCreateServiceAccountSerializer,
    CyberstormCreateTeamSerializer,
    CyberstormServiceAccountSerializer,
    CyberstormTeamAddMemberRequestSerializer,
    CyberstormTeamAddMemberResponseSerializer,
    CyberstormTeamMemberSerializer,
    CyberstormTeamMemberUpdateSerializer,
    CyberstormTeamSerializer,
    CyberstormTeamUpdateSerializer,
)
from thunderstore.api.cyberstorm.services.team import (
    create_service_account,
    create_team,
    delete_service_account,
    disband_team,
    update_team,
)
<<<<<<< HEAD
=======
from thunderstore.api.cyberstorm.services.team import (
    create_team,
    disband_team,
    update_team_member,
)
>>>>>>> 00263bf9
from thunderstore.api.ordering import StrictOrderingFilter
from thunderstore.api.utils import (
    CyberstormAutoSchemaMixin,
    conditional_swagger_auto_schema,
)
from thunderstore.repository.forms import AddTeamMemberForm
from thunderstore.repository.models.team import Team, TeamMember


class TeamPermissionsMixin:
    permission_classes = [IsAuthenticated]

    def _get_team_object(self) -> Team:
        teams = Team.objects.exclude(is_active=False)
        team_identifier = self.kwargs.get("team_id") or self.kwargs.get("team_name")
        return get_object_or_404(teams, name=team_identifier)

    def check_permissions(self, request: Request) -> None:
        super().check_permissions(request)
        team = self._get_team_object()
        if not team.can_user_access(request.user):
            raise PermissionDenied("You do not have permission to access this team.")


class TeamAPIView(CyberstormAutoSchemaMixin, RetrieveAPIView):
    serializer_class = CyberstormTeamSerializer
    queryset = Team.objects.exclude(is_active=False)
    lookup_field = "name"
    lookup_url_kwarg = "team_id"


class TeamRestrictedAPIView(TeamPermissionsMixin, ListAPIView):
    pass


class TeamCreateAPIView(APIView):
    permission_classes = [IsAuthenticated]

    @conditional_swagger_auto_schema(
        request_body=CyberstormCreateTeamSerializer,
        responses={201: CyberstormTeamSerializer},
        operation_id="cyberstorm.team.create",
        tags=["cyberstorm"],
    )
    def post(self, request, *args, **kwargs):
        serializer = CyberstormCreateTeamSerializer(data=request.data)
        serializer.is_valid(raise_exception=True)
        team_name = serializer.validated_data["name"]
        team = create_team(user=request.user, team_name=team_name)
        return_data = CyberstormTeamSerializer(team).data
        return Response(return_data, status=status.HTTP_201_CREATED)


class TeamMemberListAPIView(CyberstormAutoSchemaMixin, TeamRestrictedAPIView):
    serializer_class = CyberstormTeamMemberSerializer
    filter_backends = [StrictOrderingFilter]
    ordering = ["-role", "user__username"]

    def get_queryset(self) -> QuerySet[TeamMember]:
        return (
            TeamMember.objects.real_users()
            .exclude(~Q(team__name=self.kwargs["team_id"]))
            .prefetch_related("user__social_auth")
        )


class TeamMemberAddAPIView(APIView):
    permission_classes = [IsAuthenticated]

    @conditional_swagger_auto_schema(
        request_body=CyberstormTeamAddMemberRequestSerializer,
        responses={200: CyberstormTeamAddMemberResponseSerializer},
        operation_id="cyberstorm.team.member.add",
        tags=["cyberstorm"],
    )
    def post(self, request, team_name, format=None):
        team = get_object_or_404(Team, name=team_name)
        serializer = CyberstormTeamAddMemberRequestSerializer(data=request.data)
        serializer.is_valid(raise_exception=True)

        form = AddTeamMemberForm(
            user=request.user,
            data={
                **serializer.validated_data,
                "team": team.pk,
                "user": serializer.validated_data["username"],
            },
        )

        if form.is_valid():
            team_member = form.save()
            return Response(CyberstormTeamAddMemberResponseSerializer(team_member).data)
        else:
            raise ValidationError(form.errors)


class TeamServiceAccountListAPIView(CyberstormAutoSchemaMixin, TeamRestrictedAPIView):
    serializer_class = CyberstormServiceAccountSerializer
    filter_backends = [StrictOrderingFilter]
    ordering = ["user__first_name"]

    def get_queryset(self) -> QuerySet[ServiceAccount]:
        return ServiceAccount.objects.exclude(
            ~Q(owner__name=self.kwargs["team_id"]),
        ).select_related("user")


class DisbandTeamAPIView(APIView):
    permission_classes = [IsAuthenticated]

    @conditional_swagger_auto_schema(
        operation_id="cyberstorm.team.disband",
        tags=["cyberstorm"],
        responses={status.HTTP_204_NO_CONTENT: ""},
    )
    def delete(self, request, *args, **kwargs):
        team_name = kwargs["team_name"]
        disband_team(user=request.user, team_name=team_name)
        return Response(status=status.HTTP_204_NO_CONTENT)


<<<<<<< HEAD
class CreateServiceAccountAPIView(APIView):
    permission_classes = [IsAuthenticated]

    @conditional_swagger_auto_schema(
        request_body=CyberstormCreateServiceAccountSerializer,
        operation_id="cyberstorm.team.service-account.create",
        tags=["cyberstorm"],
        responses={status.HTTP_201_CREATED: CyberstormCreateServiceAccountSerializer},
    )
    def post(self, request, *args, **kwargs):
        serializer = CyberstormCreateServiceAccountSerializer(data=request.data)
        serializer.is_valid(raise_exception=True)

        team = get_object_or_404(Team, name=kwargs["team_name"])

        service_account, token = create_service_account(
            agent=request.user,
            team=team,
            nickname=serializer.validated_data["nickname"],
        )

        response_data = {
            "nickname": service_account.nickname,
            "team_name": service_account.owner.name,
            "api_token": token,
        }

        return Response(response_data, status=status.HTTP_201_CREATED)


class DeleteServiceAccountAPIView(APIView):
    permission_classes = [IsAuthenticated]

    @conditional_swagger_auto_schema(
        operation_id="cyberstorm.team.service-account.delete",
        tags=["cyberstorm"],
        responses={status.HTTP_204_NO_CONTENT: ""},
    )
    def delete(self, request, *args, **kwargs):
        service_account = get_object_or_404(ServiceAccount, uuid=kwargs["uuid"])
        delete_service_account(agent=request.user, service_account=service_account)
        return Response(status=status.HTTP_204_NO_CONTENT)


class UpdateTeamAPIView(APIView):
    permission_classes = [IsAuthenticated]
    serializer_class = CyberstormTeamUpdateSerializer
    http_method_names = ["patch"]

    @conditional_swagger_auto_schema(
        operation_id="cyberstorm.team.update",
        tags=["cyberstorm"],
        request_body=CyberstormTeamUpdateSerializer,
        responses={status.HTTP_200_OK: serializer_class},
    )
    def patch(self, request, team_name, *args, **kwargs):
        team = get_object_or_404(Team.objects.exclude(is_active=False), name=team_name)
=======
class UpdateTeamMemberAPIView(APIView):
    permission_classes = [IsAuthenticated]
    serializer_class = CyberstormTeamMemberUpdateSerializer
    http_method_names = ["patch"]

    @conditional_swagger_auto_schema(
        operation_id="cyberstorm.team.member.update",
        tags=["cyberstorm"],
        responses={status.HTTP_200_OK: serializer_class},
    )
    def patch(self, request, *args, **kwargs):
        team_member = get_object_or_404(
            TeamMember.objects.real_users(),
            team__name=self.kwargs["team_name"],
            user__username=self.kwargs["team_member"],
        )
>>>>>>> 00263bf9

        serializer = self.serializer_class(data=request.data)
        serializer.is_valid(raise_exception=True)

<<<<<<< HEAD
        updated_team = update_team(
            agent=request.user,
            team=team,
            donation_link=serializer.validated_data["donation_link"],
        )

        return_data = self.serializer_class(instance=updated_team).data
        return Response(return_data, status=status.HTTP_200_OK)
=======
        team_member = update_team_member(
            agent=request.user,
            team_member=team_member,
            role=serializer.validated_data["role"],
        )

        serializer = self.serializer_class(instance=team_member)
        return Response(serializer.data, status=status.HTTP_200_OK)
>>>>>>> 00263bf9
<|MERGE_RESOLUTION|>--- conflicted
+++ resolved
@@ -26,14 +26,11 @@
     disband_team,
     update_team,
 )
-<<<<<<< HEAD
-=======
 from thunderstore.api.cyberstorm.services.team import (
     create_team,
     disband_team,
     update_team_member,
 )
->>>>>>> 00263bf9
 from thunderstore.api.ordering import StrictOrderingFilter
 from thunderstore.api.utils import (
     CyberstormAutoSchemaMixin,
@@ -155,7 +152,6 @@
         return Response(status=status.HTTP_204_NO_CONTENT)
 
 
-<<<<<<< HEAD
 class CreateServiceAccountAPIView(APIView):
     permission_classes = [IsAuthenticated]
 
@@ -213,7 +209,19 @@
     )
     def patch(self, request, team_name, *args, **kwargs):
         team = get_object_or_404(Team.objects.exclude(is_active=False), name=team_name)
-=======
+
+        serializer = self.serializer_class(data=request.data)
+        serializer.is_valid(raise_exception=True)
+
+        updated_team = update_team(
+            agent=request.user,
+            team=team,
+            donation_link=serializer.validated_data["donation_link"],
+        )
+
+        return_data = self.serializer_class(instance=updated_team).data
+        return Response(return_data, status=status.HTTP_200_OK)
+
 class UpdateTeamMemberAPIView(APIView):
     permission_classes = [IsAuthenticated]
     serializer_class = CyberstormTeamMemberUpdateSerializer
@@ -230,21 +238,10 @@
             team__name=self.kwargs["team_name"],
             user__username=self.kwargs["team_member"],
         )
->>>>>>> 00263bf9
 
         serializer = self.serializer_class(data=request.data)
         serializer.is_valid(raise_exception=True)
 
-<<<<<<< HEAD
-        updated_team = update_team(
-            agent=request.user,
-            team=team,
-            donation_link=serializer.validated_data["donation_link"],
-        )
-
-        return_data = self.serializer_class(instance=updated_team).data
-        return Response(return_data, status=status.HTTP_200_OK)
-=======
         team_member = update_team_member(
             agent=request.user,
             team_member=team_member,
@@ -252,5 +249,4 @@
         )
 
         serializer = self.serializer_class(instance=team_member)
-        return Response(serializer.data, status=status.HTTP_200_OK)
->>>>>>> 00263bf9
+        return Response(serializer.data, status=status.HTTP_200_OK)